--- conflicted
+++ resolved
@@ -52,6 +52,11 @@
 			"/ip6/::/udp/1234/ipfs/QmaCpDMGvV2BGHeYERUEnRQAwe3N8SzbUtfsmvsqQLuvuJ",
 			"/ip6/::/utp/ipfs/QmaCpDMGvV2BGHeYERUEnRQAwe3N8SzbUtfsmvsqQLuvuJ",
 			"/ipfs/QmaCpDMGvV2BGHeYERUEnRQAwe3N8SzbUtfsmvsqQLuvuJ"}},
+	"DNS": {
+		Pattern: DNS,
+		Good:    []string{"/dnsaddr/ipfs.io", "/dns4/ipfs.io", "/dns4/libp2p.io", "/dns6/protocol.ai"},
+		Bad:     []string{"/ip4/127.0.0.1"},
+	},
 }
 
 func TestProtocolMatching(t *testing.T) {
@@ -116,129 +121,4 @@
 			}
 		}
 	}
-<<<<<<< HEAD
-}
-
-func TestBasicMatching(t *testing.T) {
-	good_dns := []string{
-		"/dnsaddr/ipfs.io",
-		"/dns4/ipfs.io",
-		"/dns4/libp2p.io",
-		"/dns6/protocol.ai",
-	}
-
-	bad_dns := []string{
-		"/ip4/127.0.0.1",
-	}
-
-	good_ip := []string{
-		"/ip4/0.0.0.0",
-		"/ip6/fc00::",
-	}
-
-	bad_ip := []string{
-		"/ip4/0.0.0.0/tcp/555",
-		"/udp/789/ip6/fc00::",
-	}
-
-	good_tcp := []string{
-		"/ip4/0.0.7.6/tcp/1234",
-		"/ip6/::/tcp/0",
-		"/dns4/protocol.ai/tcp/80",
-		"/dns6/protocol.ai/tcp/80",
-		"/dnsaddr/protocol.ai/tcp/8",
-	}
-
-	bad_tcp := []string{
-		"/tcp/12345",
-		"/ip6/fc00::/udp/5523/tcp/9543",
-	}
-
-	good_udp := []string{
-		"/ip4/0.0.7.6/udp/1234",
-		"/ip6/::/udp/0",
-		"/dns4/protocol.ai/udp/80",
-		"/dns6/protocol.ai/udp/80",
-		"/dnsaddr/protocol.ai/udp/8",
-	}
-
-	bad_udp := []string{
-		"/udp/12345",
-		"/ip6/fc00::/tcp/5523/udp/9543",
-	}
-
-	good_utp := []string{
-		"/ip4/1.2.3.4/udp/3456/utp",
-		"/ip6/::/udp/0/utp",
-	}
-
-	bad_utp := []string{
-		"/ip4/0.0.0.0/tcp/12345/utp",
-		"/ip6/1.2.3.4/ip4/0.0.0.0/udp/1234/utp",
-		"/utp",
-	}
-
-	good_quic := []string{
-		"/ip4/1.2.3.4/udp/1234/quic",
-		"/ip6/::/udp/1234/quic",
-	}
-
-	bad_quic := []string{
-		"/ip4/0.0.0.0/tcp/12345/quic",
-		"/ip6/1.2.3.4/ip4/0.0.0.0/udp/1234/quic",
-		"/quic",
-	}
-
-	good_webrtcdirect := []string{
-		"/ip4/1.2.3.4/tcp/3456/http/p2p-webrtc-direct",
-		"/ip6/::/tcp/0/http/p2p-webrtc-direct",
-	}
-
-	good_ipfs := []string{
-		"/ip4/1.2.3.4/tcp/1234/ipfs/QmaCpDMGvV2BGHeYERUEnRQAwe3N8SzbUtfsmvsqQLuvuJ",
-		"/ip6/::/tcp/1234/ipfs/QmaCpDMGvV2BGHeYERUEnRQAwe3N8SzbUtfsmvsqQLuvuJ",
-		"/ip6/::/udp/1234/utp/ipfs/QmaCpDMGvV2BGHeYERUEnRQAwe3N8SzbUtfsmvsqQLuvuJ",
-		"/ip4/0.0.0.0/udp/1234/utp/ipfs/QmaCpDMGvV2BGHeYERUEnRQAwe3N8SzbUtfsmvsqQLuvuJ",
-	}
-
-	bad_ipfs := []string{
-		"/ip4/1.2.3.4/ipfs/QmaCpDMGvV2BGHeYERUEnRQAwe3N8SzbUtfsmvsqQLuvuJ",
-		"/ip6/::/ipfs/QmaCpDMGvV2BGHeYERUEnRQAwe3N8SzbUtfsmvsqQLuvuJ",
-		"/tcp/123/ipfs/QmaCpDMGvV2BGHeYERUEnRQAwe3N8SzbUtfsmvsqQLuvuJ",
-		"/ip6/::/udp/1234/ipfs/QmaCpDMGvV2BGHeYERUEnRQAwe3N8SzbUtfsmvsqQLuvuJ",
-		"/ip6/::/utp/ipfs/QmaCpDMGvV2BGHeYERUEnRQAwe3N8SzbUtfsmvsqQLuvuJ",
-		"/ipfs/QmaCpDMGvV2BGHeYERUEnRQAwe3N8SzbUtfsmvsqQLuvuJ",
-	}
-
-	assertMatches(t, DNS, good_dns)
-	assertMismatches(t, DNS, bad_dns, bad_ip)
-
-	assertMatches(t, IP, good_ip)
-	assertMismatches(t, IP, bad_ip, good_tcp)
-
-	assertMatches(t, TCP, good_tcp)
-	assertMismatches(t, TCP, bad_tcp, good_ip)
-
-	assertMatches(t, UDP, good_udp)
-	assertMismatches(t, UDP, bad_udp, good_ip, good_tcp, good_ipfs, good_utp, good_quic)
-
-	assertMatches(t, UTP, good_utp)
-	assertMismatches(t, UTP, bad_utp, good_ip, good_tcp, good_udp, good_quic)
-
-	assertMatches(t, QUIC, good_quic)
-	assertMismatches(t, QUIC, bad_quic, good_ip, good_tcp, good_udp, good_utp)
-
-	assertMatches(t, Reliable, good_utp, good_tcp, good_quic)
-	assertMismatches(t, Reliable, good_ip, good_udp, good_ipfs)
-
-	assertMatches(t, Unreliable, good_udp)
-	assertMismatches(t, Unreliable, good_ip, good_tcp, good_utp, good_ipfs, good_quic)
-
-	assertMatches(t, WebRTCDirect, good_webrtcdirect)
-	assertMismatches(t, WebRTCDirect, good_ip, good_udp)
-
-	assertMatches(t, IPFS, good_ipfs)
-	assertMismatches(t, IPFS, bad_ipfs, good_ip, good_tcp, good_utp, good_udp, good_quic)
-=======
->>>>>>> 3844c4be
 }